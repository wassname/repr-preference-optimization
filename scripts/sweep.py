--- conflicted
+++ resolved
@@ -5,20 +5,11 @@
 
 # for H100
 batch_sizes = {
-<<<<<<< HEAD
     # "wassname/SmolLM2-135M-sft": 32, # too small
     # "wassname/SmolLM2-360M-sft": 24, # too small?
     "wassname/Qwen3-0.6B-sft": 18,
     "allenai/OLMo-2-0425-1B-SFT": 13, # error please specifcy target modules in config
     # "wassname/llama-3.2-3b-sft": 10,
-=======
-    # "wassname/SmolLM2-135M-sft": 32, # just too small
-    "wassname/SmolLM2-360M-sft": 24,
-    "wassname/Qwen3-0.6B-sft": 18,
-    "allenai/OLMo-2-0425-1B-SFT": 13, # error please specifcy target modules in config
-    # "wassname/llama-3-2-1b-sft", # note this seems incoherent
-    "wassname/llama-3.2-3b-sft": 10,
->>>>>>> 80a5a36e
     "princeton-nlp/Llama-3-Base-8B-SFT": 5,
     # "allenai/Llama-3.1-Tulu-3-8B-SFT": 5,
     # add large models too if you want custom sizes

from jaxtyping import Float
from typing import Any, Callable, Dict, Optional, Literal
from torch import Tensor
from torch.nn import functional as F
import torch
from dataclasses import dataclass, asdict

from ..dpo_helpers import cross_entropy_loss, compute_ptheta, compute_policy_weights
from ..types import ReprPOModelOutput
from ..reprpo.helpers import reduce_tokens_w_attention


def safe_signed_log(x: Tensor, eps: float = 1e-12):
    # preserve the sign, only clamp the magnitude
    sign = x.sign()
    mag  = x.abs()
    return sign * torch.log1p(mag)

def symlog(x: Float[Tensor, "batch"]):
    """Symmetric log function to handle both positive and negative values."""
    return torch.sign(x) * torch.log1p(torch.abs(x))

def safe_log(x: Float[Tensor, "batch"], eps=1e-12):
    """Safe log function to avoid log(0) issues."""
    # return torch.log(x.clamp(min=eps))
    return torch.log(x+eps)


def safe_norm(x: Float[Tensor, "batch"], p: int = 2, dim: int = -1, eps: float = 1e-9):
    """
    Safe norm function to avoid division by zero.
    Returns a tensor with the same shape as x, where norms are clamped to eps.
    """
    norm = torch.norm(x, p=p, dim=dim, keepdim=True)
    return x / (norm + eps)  # Avoid division by zero

def innerdpo_loss(
    pi_cho: ReprPOModelOutput,
    pi_rej: ReprPOModelOutput,
    ref_cho: ReprPOModelOutput,
    ref_rej: ReprPOModelOutput,
    batch: Dict[str, Any],
    transforms: Optional[Callable] = None,
    # custom loss_args
    α: float = 1.0,
    eps: float = 1e-3,
    β: float = 1,
    use_policy_weights: bool = False,
    inner_policy_weights: bool = False,
    align_method: str = 'para_signed',
    norm_before_reduce: bool = True,
    filter_sinks: bool = True,
    p=2
):
    """
    Compute innerDPO loss with various alignment options.

    Args:
        align_method (AlignMethod): alignment metric to use (see top-level AlignMethod doc).
    """
    if transforms is not None:
        pi_cho.hs = transforms(pi_cho.hs)
        pi_rej.hs = transforms(pi_rej.hs)
        ref_cho.hs = transforms(ref_cho.hs)
        ref_rej.hs = transforms(ref_rej.hs)

    def preproc_hs(o, k: str):
        """Preprocess hidden states: normalize then aggregate."""

        hs = o.hs[k]  # [batch, seq_len, hidden_dim], RAW ACTIVATIONS
        # hs = F.log_softmax(hs, dim=-1)  # [batch, seq_len, hidden_dim], LOG PROBABILITIES
        if norm_before_reduce:
            # why would we do this? to prevent attention sinks. consider clamping 3*std mags
            hs = safe_norm(hs, p=p, dim=-1, eps=eps)  # [batch, seq_len, hidden_dim], UNIT VECTORS. If we normalise before transforms, we get NaNs in the gradients
        # Aggregate over sequence using attention masks
        hs = reduce_tokens_w_attention(hs, o.mask, filter_sinks=filter_sinks, )  # [batch, hidden_dim], AVERAGED UNIT VECTORS
        return hs

    def per_layer(pi_cho, pi_rej, ref_cho, ref_rej, k):
        # Get raw hidden states
        hs_pi_cho = preproc_hs(pi_cho, k)
        hs_pi_rej = preproc_hs(pi_rej, k)
        hs_ref_cho = preproc_hs(ref_cho, k)
        hs_ref_rej = preproc_hs(ref_rej, k)

        pref_dir_ref = hs_ref_cho - hs_ref_rej
        pref_dir_pi = hs_pi_cho - hs_pi_rej

        # Decompose pi into parallel and orthogonal components
        pref_dir_ref_unit = safe_norm(pref_dir_ref, p=p, dim=-1, eps=eps)

        signed_proj = torch.sum(pref_dir_pi * pref_dir_ref_unit, dim=-1)
        para_vec = signed_proj * pref_dir_ref_unit
        ort_vec = pref_dir_pi - para_vec

<<<<<<< HEAD
        signed_proj_ref = torch.sum(pref_dir_ref * pref_dir_ref_unit, dim=-1)
        par_vec_ref = signed_proj_ref * pref_dir_ref_unit
        # orth_vec_ref = pref_dir_ref - par_vec_ref
=======
        par_vec_ref = torch.sum(pref_dir_ref * pref_dir_ref_unit, dim=-1, keepdim=True) * pref_dir_ref_unit
>>>>>>> 80a5a36e

        # Magnitudes
        par_mag = torch.norm(para_vec, p=p, dim=-1)
        ort_mag = torch.norm(ort_vec, p=p, dim=-1)
        log_par = safe_log(par_mag, eps=eps)
        log_ort = safe_log(ort_mag, eps=eps)
        logodds_pi = log_par - log_ort

        par_mag_ref = torch.norm(par_vec_ref, p=p, dim=-1)
<<<<<<< HEAD
        # ort_mag_ref = torch.norm(orth_vec_ref, p=p, dim=-1) # this is often near zero, so we can't use
        log_par_ref = safe_log(par_mag_ref, eps=eps)
        # log_ort_ref = safe_log(ort_mag_ref, eps=eps) # this is often near zero, so we can't use
        # logodds_ref = log_par_ref - log_ort_ref
=======
>>>>>>> 80a5a36e

        # Make weights similar to # Eq (2) of the WPO paper: https://huggingface.co/papers/2406.11827
        scores = torch.stack([log_par, log_ort], dim=-1)    # shape [B,2]
        log_hidden_probs = F.log_softmax(scores, dim=-1)   # [B,2]
        w_adj = torch.logsumexp(2 * log_hidden_probs, dim=-1)  # [B]
        pseudo_lp = log_hidden_probs[...,0] - w_adj     # “chosen” class
        hidden_weight = torch.clamp(torch.exp(pseudo_lp), max=1.0).detach()  # [B]

        match align_method:
            case 'pars_rat':
                hidden_ptheta =  signed_proj / (signed_proj_ref.norm(p=p, dim=-1) + eps)
            case 'pars_rat_log':
                hidden_ptheta =  10 * (safe_log(signed_proj) - safe_log(signed_proj_ref.norm(p=p, dim=-1) + eps))
            case 'pars_ratref':
                hidden_ptheta =  signed_proj / (pref_dir_ref.norm() + eps)
            case 'pars_ratref_log':
                hidden_ptheta =  10 * (safe_log(signed_proj) - safe_log(pref_dir_ref.norm(p=p, dim=-1) + eps))
            case 'para_signed':
                """            
                Direct signed projection ⟨policy_diff, ref_unit⟩ 
                Geometric: "How far does policy move along the reference preference direction?"
                Intuition: Raw alignment signal. +ve = aligned, -ve = anti-aligned. Unbounded.
                """
                hidden_ptheta =  signed_proj
            case 'para_signed_log':
                """                
                sign(projection) * log(|projection|)
                Geometric: Compresses projection magnitude while preserving direction
                Intuition: Stabilizes wild swings, dampens near-zero gradients
                """
<<<<<<< HEAD
                hidden_ptheta =  safe_signed_log(signed_proj, eps=eps)
=======
                signed_proj = torch.sum(pref_dir_pi * pref_dir_ref_unit, dim=-1)
                hidden_ptheta =  safe_signed_log(signed_proj, eps=eps) * 10
>>>>>>> 80a5a36e
            case 'para_orth_signed':
                """
                signed_projection - orthogonal_magnitude
                Hybrid scale: raw signed parallel distance vs raw orthogonal drift
                Geometric: "Raw signed parallel strength vs orthogonal drift"
                Intuition: Rewards ref-direction movement, penalizes off-axis drift (no logs)
                """
                orthogonal_mag = torch.norm(pref_dir_pi - signed_proj.unsqueeze(-1) * pref_dir_ref_unit, p=p, dim=-1)
                hidden_ptheta =  (signed_proj - orthogonal_mag)
            case 'para_orth_signed_log':
                """
                signed_log(parallel) - log(orthogonal_magnitude)
                Full log-space: signed log of parallel vs log of orthogonal drift
                Geometric: "Log-parallel strength vs log-orthogonal drift"
                Intuition: Stabilizes both signals in log space
                """
                orthogonal_mag = torch.norm(pref_dir_pi - signed_proj.unsqueeze(-1) * pref_dir_ref_unit, p=p, dim=-1)
<<<<<<< HEAD
                hidden_ptheta =  (safe_signed_log(signed_proj, eps=eps) - safe_log(orthogonal_mag, eps))
            # case 'logodds':
            #     """ 
            #     signed_log(parallel) - log(orthogonal)
            #     Geometric: Same as #3 but with log-stabilized parallel term
            #     Intuition: Double stabilization for both parallel and orthogonal terms
            #     """
            #     hidden_ptheta =  (logodds_pi - logodds_ref)
=======
                hidden_ptheta =  (safe_signed_log(signed_proj, eps=eps) - safe_log(orthogonal_mag, eps)) * 10
>>>>>>> 80a5a36e
            case 'logodds_noref':
                hidden_ptheta = logodds_pi * 10
            case 'odds_noref':
                hidden_ptheta= par_mag - ort_mag
            case 'cosine_policy_margin':
                """
                cos(pi_cho, pi_rej) - cos(ref_cho, ref_rej)
                Geometric: "Policy's internal separability vs reference's separability"  
                Intuition: Maximize policy's own chosen/rejected margin. Bounded [-2,2]
                """
                hidden_ptheta =  (
                    F.cosine_similarity(hs_pi_cho, hs_pi_rej, dim=-1)
                    - F.cosine_similarity(hs_ref_cho, hs_ref_rej, dim=-1)
                )
            case 'cosine_cross_model':
                """
                cos(pi_cho, ref_cho) - cos(pi_rej, ref_rej)
                Geometric: "Pull policy states toward corresponding reference states"
                Intuition: Explicit state-to-state mimicry, not just directional alignment
                (probobly wont work as we want to go beyond internal representation alignment)
                """
                hidden_ptheta =  (
                    F.cosine_similarity(hs_pi_cho, hs_ref_cho, dim=-1)
                    - F.cosine_similarity(hs_pi_rej, hs_ref_rej, dim=-1)
                )
            case _:
                raise ValueError(f"Unsupported align_method: {align_method}")
        
        # Apply DPO-style loss
        if inner_policy_weights: # I'm not sure if this is helping
            hidden_ptheta = hidden_ptheta * hidden_weight
        
        return dict(hidden_weight=hidden_weight, hidden_ptheta=hidden_ptheta)


    # compute losses per layer
    ll = {k: per_layer(pi_cho, pi_rej, ref_cho, ref_rej, k) for k in pi_cho.hs.keys()}
    # combine layer losses
    ll_keys = next(iter(ll.values())).keys()
    llr = {k: torch.stack([v[k] for v in ll.values()], -1) for k in ll_keys}
    
    # Combine layer losses
    # if normalize_layers:
    #     # Simple LayerNorm approach - normalizes across layers for each batch element
    #     for k in ll_keys:
    #         layer_values = llr[k]  # [batch, num_layers]
    #         # Apply layer normalization across the layer dimension
    #         normalized = F.layer_norm(layer_values, (layer_values.size(-1),), eps=eps)
    #         llr[k] = normalized
    
    ll = {k: v.mean(-1) for k, v in llr.items()}  # average over layers

    dpo_ptheta = compute_ptheta(
        pi_cho.label_logprobs,
        pi_rej.label_logprobs,
        ref_cho.label_logprobs,
        ref_rej.label_logprobs,
    )
    loss_dpo = -F.logsigmoid(β * dpo_ptheta)
    loss_hidden_dpo = -F.logsigmoid(β * ll['hidden_ptheta'])

    loss = loss_dpo + α * loss_hidden_dpo
    
    # Apply policy weights if requested
    policy_weights = compute_policy_weights(pi_cho, pi_rej)
    ll['policy_weights'] = policy_weights.mean()
    ll['cho_log_policy_weights'] = torch.exp(pi_cho.log_policy_weights).mean()
    ll['rej_log_policy_weights'] = torch.exp(pi_rej.log_policy_weights).mean()   
    if use_policy_weights:
        loss = loss * policy_weights.detach()

    ll = {k:v.mean() for k, v in ll.items()}
    info = dict(
        loss_dpo=loss_dpo.mean(),
        dpo_ptheta=dpo_ptheta.mean(),
        loss_hidden_dpo=loss_hidden_dpo.mean(),
        **ll,
    )

    return loss.mean(), info


@dataclass
class InnerDPOLossConfig:
    """
    moves the hidden states of the chosen and rejected hidden states apart along the preference vector, with some constraints, while also doing DPO on outpts
    """

    α: float = 5
    """balance between reroute and retain loss."""

    filter_sinks: bool = False
    """Whether to filter attention sinks in the hidden states."""

    eps: float = 1.0e-4

    β: float = 1.
    """factor to punish orthogonal movement"""

    p: int = 2
    """norm to use for the hidden states, 2 is euclidean, 1 is manhattan"""

    use_policy_weights: bool = False
    """# Eq (2) of the WPO paper: https://huggingface.co/papers/2406.11827"""

    inner_policy_weights: bool = False
    """Whether to compute policy weights for the inner DPO loss."""


    align_method: str = 'para_signed_log'
    """Method to compute alignment between chosen and rejected hidden states."""

    norm_before_reduce: bool = False
<<<<<<< HEAD
    """Whether to normalize hidden states before reducing them to a single vector."""
   
=======
    """Whether to normalize hidden states before reducing them to a single vector."""   
>>>>>>> 80a5a36e

    def c(self, *args, **kwargs):
        return innerdpo_loss(*args, **kwargs, **asdict(self))<|MERGE_RESOLUTION|>--- conflicted
+++ resolved
@@ -93,13 +93,9 @@
         para_vec = signed_proj * pref_dir_ref_unit
         ort_vec = pref_dir_pi - para_vec
 
-<<<<<<< HEAD
         signed_proj_ref = torch.sum(pref_dir_ref * pref_dir_ref_unit, dim=-1)
         par_vec_ref = signed_proj_ref * pref_dir_ref_unit
         # orth_vec_ref = pref_dir_ref - par_vec_ref
-=======
-        par_vec_ref = torch.sum(pref_dir_ref * pref_dir_ref_unit, dim=-1, keepdim=True) * pref_dir_ref_unit
->>>>>>> 80a5a36e
 
         # Magnitudes
         par_mag = torch.norm(para_vec, p=p, dim=-1)
@@ -109,13 +105,10 @@
         logodds_pi = log_par - log_ort
 
         par_mag_ref = torch.norm(par_vec_ref, p=p, dim=-1)
-<<<<<<< HEAD
         # ort_mag_ref = torch.norm(orth_vec_ref, p=p, dim=-1) # this is often near zero, so we can't use
         log_par_ref = safe_log(par_mag_ref, eps=eps)
         # log_ort_ref = safe_log(ort_mag_ref, eps=eps) # this is often near zero, so we can't use
         # logodds_ref = log_par_ref - log_ort_ref
-=======
->>>>>>> 80a5a36e
 
         # Make weights similar to # Eq (2) of the WPO paper: https://huggingface.co/papers/2406.11827
         scores = torch.stack([log_par, log_ort], dim=-1)    # shape [B,2]
@@ -146,12 +139,7 @@
                 Geometric: Compresses projection magnitude while preserving direction
                 Intuition: Stabilizes wild swings, dampens near-zero gradients
                 """
-<<<<<<< HEAD
                 hidden_ptheta =  safe_signed_log(signed_proj, eps=eps)
-=======
-                signed_proj = torch.sum(pref_dir_pi * pref_dir_ref_unit, dim=-1)
-                hidden_ptheta =  safe_signed_log(signed_proj, eps=eps) * 10
->>>>>>> 80a5a36e
             case 'para_orth_signed':
                 """
                 signed_projection - orthogonal_magnitude
@@ -169,7 +157,6 @@
                 Intuition: Stabilizes both signals in log space
                 """
                 orthogonal_mag = torch.norm(pref_dir_pi - signed_proj.unsqueeze(-1) * pref_dir_ref_unit, p=p, dim=-1)
-<<<<<<< HEAD
                 hidden_ptheta =  (safe_signed_log(signed_proj, eps=eps) - safe_log(orthogonal_mag, eps))
             # case 'logodds':
             #     """ 
@@ -178,9 +165,6 @@
             #     Intuition: Double stabilization for both parallel and orthogonal terms
             #     """
             #     hidden_ptheta =  (logodds_pi - logodds_ref)
-=======
-                hidden_ptheta =  (safe_signed_log(signed_proj, eps=eps) - safe_log(orthogonal_mag, eps)) * 10
->>>>>>> 80a5a36e
             case 'logodds_noref':
                 hidden_ptheta = logodds_pi * 10
             case 'odds_noref':
@@ -294,12 +278,7 @@
     """Method to compute alignment between chosen and rejected hidden states."""
 
     norm_before_reduce: bool = False
-<<<<<<< HEAD
-    """Whether to normalize hidden states before reducing them to a single vector."""
-   
-=======
     """Whether to normalize hidden states before reducing them to a single vector."""   
->>>>>>> 80a5a36e
 
     def c(self, *args, **kwargs):
         return innerdpo_loss(*args, **kwargs, **asdict(self))
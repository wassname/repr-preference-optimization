--- conflicted
+++ resolved
@@ -38,11 +38,7 @@
 def reduce_tokens_w_attention(
     x: HS, attn_mask: Mask, input_ids=None, tokenizer=None, 
     dim: int = 1, weight_tokens: bool = False, 
-<<<<<<< HEAD
-    filter_sinks: bool = False, sink_threshold: float = 1.0
-=======
     filter_sinks: bool = True, sink_threshold: float = 3.0
->>>>>>> 80a5a36e
 ) -> Float[Tensor, "b h"]:
     """mean of x, weighted by the attention mask, over dim (token or batch)
     with optional filtering of attention sinks"""

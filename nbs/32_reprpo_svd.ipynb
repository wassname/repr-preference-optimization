--- conflicted
+++ resolved
@@ -85,27 +85,6 @@
    "cell_type": "code",
    "execution_count": null,
    "metadata": {},
-<<<<<<< HEAD
-   "outputs": [],
-   "source": [
-    "!pip install flash-attn --no-build-isolation -q"
-   ]
-  },
-  {
-   "cell_type": "code",
-   "execution_count": null,
-   "metadata": {},
-   "outputs": [],
-   "source": [
-    "args = TrainingArguments(\n",
-    "    model_name='NousResearch/Hermes-3-Llama-3.1-8B', #-Instruct\n",
-    "    batch_size=4, lr=4e-4,\n",
-    "                         n_samples = 1500 * 13 * 3,\n",
-    "\n",
-    "                    use_bnb=False,\n",
-    "                         \n",
-    "                         alpha=0.03,\n",
-=======
    "outputs": [
     {
      "data": {
@@ -123,7 +102,6 @@
     "                         n_samples = 1500 * 3 * 3,\n",
     "                         \n",
     "                         alpha=0.4,\n",
->>>>>>> 6010a5b5
     "                         dual_svd=False,\n",
     "                         quantile=0.5\n",
     "                         )\n",
@@ -141,9 +119,6 @@
    "cell_type": "code",
    "execution_count": null,
    "metadata": {},
-<<<<<<< HEAD
-   "outputs": [],
-=======
    "outputs": [
     {
      "data": {
@@ -160,7 +135,6 @@
      "output_type": "display_data"
     }
    ],
->>>>>>> 6010a5b5
    "source": [
     "from peft import prepare_model_for_kbit_training\n",
     "from peft import LoraConfig, get_peft_model\n",
@@ -205,9 +179,6 @@
    "cell_type": "code",
    "execution_count": null,
    "metadata": {},
-<<<<<<< HEAD
-   "outputs": [],
-=======
    "outputs": [
     {
      "name": "stdout",
@@ -217,7 +188,6 @@
      ]
     }
    ],
->>>>>>> 6010a5b5
    "source": [
     "from peft.tuners import HRAConfig"
    ]
@@ -235,14 +205,13 @@
     "    r=16,\n",
     "    use_rslora=True,\n",
     "    use_dora=True,\n",
-<<<<<<< HEAD
     "    task_type=\"CAUSAL_LM\",\n",
-    "    target_modules=[\n",
-    "        # FIXME: I'm not sure we can do LORA on the layer we are targeting?\n",
-    "        \"qkv_proj\",\n",
-    "          \"gate_up_proj\", # in\n",
-    "        \"down_proj\",  \"o_proj\", # out\n",
-    "                    ], # PHI3\n",
+    "    # target_modules=[\n",
+    "    #     # FIXME: I'm not sure we can do LORA on the layer we are targeting?\n",
+    "    #     \"qkv_proj\",\n",
+    "    #       \"gate_up_proj\", # in\n",
+    "    #     \"down_proj\",  \"o_proj\", # out\n",
+    "    #                 ], # PHI3\n",
     ")\n",
     "\n",
     "\n",
@@ -260,15 +229,6 @@
     "          \"gate_up_proj\", # in\n",
     "        \"down_proj\",  \"o_proj\", # out\n",
     "                    ], # PHI3\n",
-=======
-    "    task_type=\"CAUSAL_LM\",\n",
-    "    # target_modules=[\n",
-    "    #     # FIXME: I'm not sure we can do LORA on the layer we are targeting?\n",
-    "    #     \"qkv_proj\",\n",
-    "    #       \"gate_up_proj\", # in\n",
-    "    #     \"down_proj\",  \"o_proj\", # out\n",
-    "    #                 ], # PHI3\n",
->>>>>>> 6010a5b5
     ")\n",
     "\n",
     "\n",
@@ -453,12 +413,7 @@
   },
   {
    "cell_type": "code",
-<<<<<<< HEAD
-   "execution_count": null,
-   "metadata": {},
-   "outputs": [],
-=======
-   "execution_count": 19,
+   "execution_count": null,
    "metadata": {},
    "outputs": [
     {
@@ -507,7 +462,6 @@
      ]
     }
    ],
->>>>>>> 6010a5b5
    "source": [
     "timestamp = pd.Timestamp.now().strftime(\"%Y-%m-%d_%H-%M-%S\")\n",
     "run_name = f\"{nb_name}_{timestamp}\"\n",
@@ -538,20 +492,6 @@
   },
   {
    "cell_type": "code",
-<<<<<<< HEAD
-   "execution_count": null,
-   "metadata": {},
-   "outputs": [],
-   "source": [
-    "# 1/0"
-   ]
-  },
-  {
-   "cell_type": "code",
-   "execution_count": null,
-   "metadata": {},
-   "outputs": [],
-=======
    "execution_count": 21,
    "metadata": {},
    "outputs": [
@@ -748,7 +688,6 @@
      ]
     }
    ],
->>>>>>> 6010a5b5
    "source": [
     "# train\n",
     "trainer.fit(pl_model, dl_train, dl_val)"
@@ -811,11 +750,7 @@
    "metadata": {},
    "outputs": [],
    "source": [
-<<<<<<< HEAD
-    "model.cuda()"
-=======
     "model.cuda();"
->>>>>>> 6010a5b5
    ]
   },
   {

# Representation Preference Optimization

Idea:

> More general alignment is achieved on thoughts (internal states) rather than actions (output probabilities). 


#### Hypothesis Formulation

Ss we do not know how an LLM stores it's internal states, these experiments represent hypotheses about how best to represent and intervene in an tranformers internal states.

What's our technical hypothesis?

> Hypothesis: If we optimize internal representations associated with behavioral preferences (ours), the model will generalize further to new tasks than if we optimize the output preferences directly (DPO).

#### Thought Experiment

To see why this might be true, let's conduct a short thought experiment. Imagine you are hiring a new engineer, and have two canidated Alice and Bob. 

- **Alice** aligns closely with core organizational values such as truthfulness, openness, and diligence. She seems to genuinely believes in these principles in a way that would be hard to fake.
- **Bob**, on the other hand, performs identically to Alice at work. However, his actions are not driven by genuine belief in these values but rather out of professionalism and a desire to do his job.

Both of them will do the job fine. But if the job changes, who is likely to do what you want? Many people would expect Alice to extend her principles to this new situation, which would align better with you.

#### Testing Methodology

Alignment needs to work out of distribution (or at least fail gracefully after capabilities) so we test how well alignment works out of distribution. Specifically, we compare a baseline method - Direct Policy Optimization (DPO) - with significant distribution shifts, as defined in the [GENIES paper](https://github.com/Joshuaclymer/GENIES).

Status: Work in Progress


#### Interventions: "How can we align hidden states instead of outputs?"
Our interventions are meant to answer, "How can we align hidden states instead of outputs? And if we do, will they generalize out of distribution better than a baseline method?"

Setup:
- Given a preference pair, we have a chosen answer and a rejected answer (e.g. Q: 2+2, chosen: 4, rejected: 2).
- We have a base model, and we intervene by adding a LoRA adapter, then fine-tuning it on some preference dataset (e.g., [MATH](https://github.com/hendrycks/math)).
- For each layer, we have activations that correspond with the chosen answer `hs_cho` and `hs_rej`. We have the same for the base model `hs_cho_ref` and `hs_rej_ref`. Here `hs` is short for hidden states and is used to refer to the activations, `ref` indicates the base model, which provides reference activations.
- In the activation space, using the base model, we define a preference vector `pref_dir = hs_cho_ref - hs_rej_ref`.

Interventions:
   - Gradient-based: These modify the gradient while fine-tuning on DPO
      - What if we clip the gradient to `pref_dir` before applying it to the weights? (while performing DPO)
      - What if we clip the gradient in `pref_dir` before backpropagating?
  - Loss based:
     - MSE: What if we make the representation of the rejected text look like the representation of the chosen states, while keeping the chosen states the same?
       - `loss = MSE(hs_rej, hs_cho_ref.detach()) + MSE(hs_cho, hs_cho_ref.detach())` similar to the [Circuit Breakers paper](https://github.com/GraySwanAI/circuit-breakers).
     - PrefVec: What if we make the representations move in the preference direction, within a trust region?
       - `loss = ((hs_cho - hs_rej) / (hs_cho_ref - hs_rej_ref)) / |pref_div|`
     - Rank: What if we use softmax to treat the hidden states as a distribution, then use KL loss to ensure the rejected hs distribution look like the chosen hs distribution
        - `loss = KL(softmax(hs_ref), softmax(hs_cho_ref))`.
  - Transforms: The hidden states are dominated by the embedding and unembedding information, but we want to target the internal steering information. So we modify the above interventions by adding a transformation to the hidden states, in the hope that it will provide a more natural representation of the hidden states:
     - SVD
     - Orthogonal
     - [Householder rotation](https://arxiv.org/html/2405.17484v2)
     - [ETHER](https://arxiv.org/html/2405.20271v1)

### Results so far

In the below results we look at how much the models accuracy improved in training, test, out-of-distribution and random data when using the proposed method compared to DPO.

- [ ] TODO replace these with mean of 5 random seeds, show they occur on multiple datasets and model sizes
- [ ] TODO hyperopt each


|                    |   n_trials |    best OOD score |   n_trials_completed |
|:-------------------|-----------:|--------:|---------------------:|
| projgrad3          |        208 | 1.27938 |                  207 |
| dpo                |        250 | 1.27553 |                  248 |
| side-hra-rank      |        183 | 1.22929 |                  182 |
| ether-prefvec      |        326 | 1.18304 |                  321 |
| side-ether-prefvec |        209 | 1.16923 |                  208 |
| hs-ortho-prefvec   |        261 | 1.15222 |                  259 |
| hs-hra-rank        |        262 | 1.15222 |                  259 |
| projbp             |        363 | 1.07129 |                  227 |
| hs-svd-mse         |        332 | 1.01727 |                   14 |
| side-svd-mse       |        316 | 1.00962 |                   28 |



| Model | Train | Test | OOS | Random |
| --- | --- | --- | --- | --- |
| DPO | **1.0459** | 1.0140 | 1.00592 | 0.970 |
| REPRPO_side | 1.0145 | 1.00702 | 1.0632 | 0.991 |
| REPRPO_ortho | 1.0162 | 1.0169 | 1.0850 | **0.996** |
| REPRPO_hra | 1.0163 | **1.0211** | **1.091** | 0.986 |

 Table 1🥇: Accuracy increase (in percentage points) after training with named adapter on ds:`genies_preferences-math-train[:750]` compared to base model 'TinyLlama/TinyLlama-1.1B-Chat-v1.0' for various distribution shifts:
- `train`: `genies_preferences-math-train[:750]`
- `test`: `genies_preferences-math-test`
- `oos`: `genies_preferences-change_my_view-test`
- `rnd`: `genies_preferences-ranking_logic-test`

As you can see DPO does better in the training environment, but REPRPO_ortho does better in the test, out-of-distribution and random environments. This suggests that REPRPO_ortho is better at generalizing to new environments, and loses less performance in unrelated environments.

This should be helpful when aligning AI to human values, as it suggests that aligning internal states is more robust to new environments than aligning outputs.

## Plan

- [x] Get it running
- [x] Switch to circuit breaking losses
- [x] see if we can get coherent output
- [x] measure generalization of baseline vs ReprPO
<<<<<<< HEAD
- [ ] over all dataset
- [ ] over 3 model sizes [1b 3b 8b]
- [ ] mean of 5 random seeds
=======
- [ ] test on multiple datasets, models
- [ ] find optimal hyperparams for each intervention
- [ ] brainstorm and search for more interventions
>>>>>>> 121687db

```sh
poetry install

python -u nbs/train.py --help

# to test
pytest
```


# Citing 
If this repository is useful in your own research, you can use the following BibTeX entry:

```
@software{wassname2024reprpo,
  author = {Clark, M.J.},
  title = {Representation Preference Optimisation: Aligning internal states generalises better than aligning outputs},
  year = {2024},
  publisher = {GitHub},
  journal = {GitHub repository},
  url = {https://github.com/wassname/repr-preference-optimization/ },
  commit = {<commit hash>}
}
```<|MERGE_RESOLUTION|>--- conflicted
+++ resolved
@@ -101,15 +101,11 @@
 - [x] Switch to circuit breaking losses
 - [x] see if we can get coherent output
 - [x] measure generalization of baseline vs ReprPO
-<<<<<<< HEAD
 - [ ] over all dataset
 - [ ] over 3 model sizes [1b 3b 8b]
 - [ ] mean of 5 random seeds
-=======
-- [ ] test on multiple datasets, models
 - [ ] find optimal hyperparams for each intervention
 - [ ] brainstorm and search for more interventions
->>>>>>> 121687db
 
 ```sh
 poetry install

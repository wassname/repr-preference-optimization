# Repr Preference Optimization

Hypothesis:

If we align thoughts (hidden states) rather than actions (output probabilities), we should achieve better alignment. If we anthropomorphize and imagine this in humans, we would expect this to be the case in humans. Specifically, the hypothesis is:

<<<<<<< HEAD
> If we optimize internal representations associated with behavioral preferences, the model will generalize further to new tasks than if we optimize the output preferences directly.

Specifically, we are testing to see if aligning internal representations associated with preferred actions is better than aligning output preferences.

To test generalization, we use the distribution shifts defined in [open_pref_eval](https://github.com/wassname/open_pref_eval) and [GENIES](https://github.com/Joshuaclymer/GENIES).
=======
If we align thoughts (hidden states) rather than actions (output probs) we should get better alignment? If we anthropomorphize, we would expectg this to be the case in humans. This is the hypothesis of this repo. 

Specifically we test to see if aligning internal representations associated with prefered actions (ours) is better than aligning output preference (DPO).

We test generalization we use the distribution shifts defined in GENIES.
>>>>>>> 46ddec9b

Status: WIP

## Plan

- [x] Get it running
- [x] Switch to circuit breaking losses
- [x] see if we can get coherent output
- [x] measure generalization of baseline vs ReprPO

```sh
poetry install

python -u nbs.train.py
```


# Citing 
If this repository is useful in your own research, you can use the following BibTeX entry:

@software{wassname2024reprpo,
  author = {Clark, M.J.},
  title = {Representation Preference Optimisation: Aligning internal states generalises better than aligning outputs},
  year = {2024},
  publisher = {GitHub},
  journal = {GitHub repository},
  url = {https://github.com/wassname/repr-preference-optimization/ },
  commit = {<commit hash>}
}<|MERGE_RESOLUTION|>--- conflicted
+++ resolved
@@ -4,19 +4,13 @@
 
 If we align thoughts (hidden states) rather than actions (output probabilities), we should achieve better alignment. If we anthropomorphize and imagine this in humans, we would expect this to be the case in humans. Specifically, the hypothesis is:
 
-<<<<<<< HEAD
+
 > If we optimize internal representations associated with behavioral preferences, the model will generalize further to new tasks than if we optimize the output preferences directly.
 
 Specifically, we are testing to see if aligning internal representations associated with preferred actions is better than aligning output preferences.
 
 To test generalization, we use the distribution shifts defined in [open_pref_eval](https://github.com/wassname/open_pref_eval) and [GENIES](https://github.com/Joshuaclymer/GENIES).
-=======
-If we align thoughts (hidden states) rather than actions (output probs) we should get better alignment? If we anthropomorphize, we would expectg this to be the case in humans. This is the hypothesis of this repo. 
 
-Specifically we test to see if aligning internal representations associated with prefered actions (ours) is better than aligning output preference (DPO).
-
-We test generalization we use the distribution shifts defined in GENIES.
->>>>>>> 46ddec9b
 
 Status: WIP
 

# set shell := ["zsh", "-uc"]


export CUDA_VISIBLE_DEVICES := "0"
export TOKENIZERS_PARALLELISM := "false"

[private]
default:
    @just --list

sweep:
    #!/usr/bin/zsh
    rm -f sweep.sh
<<<<<<< HEAD
<<<<<<< HEAD
<<<<<<< HEAD
<<<<<<< HEAD
    mkdir outputs2
    # mv outputs outputs2/outputs_$(date +%Y-%m-%d_%H-%M-%S) || true
=======
    # mv outputs outputs_$(date +%Y-%m-%d_%H-%M-%S) || true
>>>>>>> origin/vast2a
=======
    # mv outputs outputs_$(date +%Y-%m-%d_%H-%M-%S) || true
>>>>>>> origin/vast2a
=======
    # mv outputs outputs_$(date +%Y-%m-%d_%H-%M-%S) || true
>>>>>>> origin/vast2a
=======
    # mv outputs outputs_$(date +%Y-%m-%d_%H-%M-%S) || true
>>>>>>> 80a5a36e
    python scripts/sweep.py > sweep.sh
    unbuffer bash sweep.sh  2>&1 | tee sweep.txt



scratch:
    #!/usr/bin/env bash
    set -x
    . ./.venv/bin/activate

    # python scripts/train.py hs-none-InnerDPO --loss.align_method=log_ratio_difference
    # python scripts/train.py hs-none-InnerDPO --loss.align_method=ratio_difference --loss.norm-before-reduce --loss.eps=1e-2
    # python scripts/train.py hs-none-InnerDPO --loss.align_method=log_ratio_difference --loss.α=10
    # python scripts/train.py hs-none-InnerDPO --loss.align_method=ratio_difference --loss.α=10
    # python scripts/train.py hs-none-InnerDPO --loss.align_method=log_ratio_difference --loss.α=.2
    # python scripts/train.py hs-none-InnerDPO --loss.align_method=ratio_difference --loss.α=.2
    # python scripts/train.py hs-none-InnerDPO --loss.align_method=stabilized_ratio --loss.α=10
    # python scripts/train.py hs-none-InnerDPO --loss.align_method=logodds_noref --loss.α=10
    # python scripts/train.py dpo
    # python scripts/train.py hs-none-InnerDPO --loss.align_method=odds_noref --loss.α=1 --loss.p=1 --loss.use-filter-sinks
    # python scripts/train.py dpo --dpo_agg_type=dpo
    # python scripts/train.py hs-none-InnerDPO --loss.align_method=odds_noref --loss.α=10
    

    # export alpha=(
    #     100
    #     10
    #     0.01
    #     0.25
    #     0.001
    #     1
    # )
    # for al in "${alpha[@]}"; do
    #     python scripts/train.py hs-none-InnerDPO --loss.α="$al"
    # done

    # export agg=(
    #     log_ratio_difference
    #     ratio_difference
    #     stabilized_ratio
    #     logodds_noref
    #     odds_noref
    #     para_signed
    #     para_signed_log
    #     para_orth_signed
    #     para_orth_signed_log
    #     cosine_policy_margin
    #     cosine_cross_model
    # )
    # for ag in "${agg[@]}"; do
    #     python scripts/train.py hs-none-InnerDPO --loss.align_method="$ag"
    # done

    # diff norms
    # python scripts/train.py hs-none-InnerDPO --loss.inner-policy-weights --loss.normalize-layers
    # python scripts/train.py hs-none-InnerDPO --loss.inner-policy-weights

    # # oh this was bad!
    # python scripts/train.py hs-none-InnerDPO --loss.inner-policy-weights --loss.normalize-layers --loss.norm_before_reduce

    # long
    python scripts/train.py hs-supr-InnerDPO --loss.align_method=odds_noref --loss.α=10
    python scripts/train.py hs-supr-InnerDPO --loss.α=10
    # python scripts/train.py hs-none-InnerDPO --loss.align_method=logodds_noref --loss.α=20
    # python scripts/train.py hs-none-InnerDPO --loss.align_method=odds_noref --loss.α=20
    # python scripts/train.py hs-none-InnerDPO --loss.align_method=para_signed_log --loss.α=20
    

    export BASE=(
        dpo
        hs-supr-InnerDPO
        hs-ether-InnerDPO
        side-none-InnerDPO
    )
    for base in "${BASE[@]}"; do
        python scripts/train.py $base
    done
    
    export OPTIONS=(     
        --loss.no-norm-before-reduce
        --loss.norm-before-reduce
        --loss.inner-policy-weights --loss.policy-weights
        --dpo_agg_type=dpo
        --loss.align-method=para_signed
        --loss.align-method=para_orth
        --loss.filter_sinks
        --loss.p=1
        --loss.eps=1e-2
        --loss.eps=1e-6
        --loss.eps=1e-9
        --weight-decay=1e-9
        --collection-layers='range(0.1, -1)'
        --use-load-in-8bit
        --ideal-batch-size=128

    ) 

    for args in "${OPTIONS[@]}"; do
        python scripts/train.py hs-none-InnerDPO $args
    done

    just sweep

# run one method, with args
run +args='':
    #!/usr/bin/zsh
    source ./.venv/bin/activate
    python scripts/train.py {{ args }}


run_all +args='':
    #!/usr/bin/bash

    . ./.venv/bin/activate
    export WANDB_GROUP=${WANDB_GROUP:-mdl-$(date +%y%m%d_%H%M)}
    echo "REPR_CONFIG=$REPR_CONFIG"
    echo "WANDB_GROUP=$WANDB_GROUP"
    echo "EXTRA_ARGS={{args}}"

    readarray -t EXPERIMENTS <<< "$(python ./scripts/export_experiments.py)"

    set -x
    # echo EXPERIMENTS $EXPERIMENTS $S
    for METHOD in $EXPERIMENTS; do
        echo "python scripts/train.py $METHOD {{args}}"
        python scripts/train.py $METHOD {{args}}
    done


run_ds +args='':
    #!/usr/bin/zsh
    # export REPR_CONFIG=./configs/llama-3-7b_a100.yaml
    export WANDB_GROUP=${WANDB_GROUP:-ds-$(date +%y%m%d_%H%M)}
    source ./.venv/bin/activate
    export DS=(
        alpaca_easy
        alpaca_mmlu 
        alpaca_low_quality 
        alpaca_short 
        code_easy 
        alpaca_mmlu 
        math 
        raven_matrices  
        us_history_textbook

        # extreme
        arc_easy 
        math_easy
        ranking_logic_easy
        raven_easy
        code
        cooking
        pursue_goals
        creative_writing
        code_low_quality
        shp_low_quality
        math_make_questions
        math_textbook
        math_fiction
        us_history_make_questions
        change_my_view
    )
    export METHODS=(
        dpo
        hs-ether-prefvec
        side-none-prefvec
        projgrad
    )
    set -x
    echo $DS
    for ds in $DS; do
        echo "DS=$ds"
        for METHOD in $METHODS; do
            echo python scripts/train.py $METHOD --dataset $ds {{ args }}
            python scripts/train.py $METHOD --dataset $ds {{ args }}
        done
    done

run_sizes +args='':
    #!/usr/bin/zsh
    export METHODS=(
        dpo
        hs-ether-prefvec
        side-none-prefvec
        projgrad
    )
    export WANDB_GROUP=${WANDB_GROUP:-sz-$(date +%y%m%d_%H%M)}
    for METHOD in $EXPERIMENTS; do
        REPR_CONFIG=./configs/llama-3-7b_a100.yaml python scripts/train.py $METHOD {{ args }}
        REPR_CONFIG=./configs/llama-3-2-3b_a100.yaml python scripts/train.py $METHOD {{ args }}
        REPR_CONFIG=./configs/llama-3-2-1b_a100.yaml python scripts/train.py $METHOD {{ args }}
    done


run_llama +args='':
    #!/usr/bin/zsh
    export REPR_CONFIG=./configs/llama-3-7b_a100.yaml
    just run_all {{ args }}
    just run_ds {{ args }}
    just run_sizes {{ args }}

# run pytest
test:
    . ./.venv/bin/activate
    pytest --pdb -x -s -v \
        --jaxtyping-packages=reprpo,beartype.beartype --beartype-packages='reprpo'

# run in dev mode with pdb
dev:
    #!/usr/bin/zsh
    export REPR_CONFIG=./configs/dev.yaml
    . ./.venv/bin/activate
    python scripts/train.py -m pdb sidein-hra

# copy trained models from runpod
cp:
    rsync -avz --ignore-existing runpod:/workspace/repr-preference-optimization/outputs/ ./ouputs/


scratch2:
    #!/usr/bin/zsh
    set -x
    export CUDA_VISIBLE_DEVICES=0
    export WANDB_GROUP=${WANDB_GROUP:-prefvecexp-$(date +%y%m%d_%H%M)}
    # export ARGS='--batch-size=10'
    # baseline
    # couple of quick ones to test
    
    python scripts/train.py dpo --verbose=2
    python scripts/train.py hs-none-InnerDPO --loss.align-method=para --loss.α=10
    python scripts/train.py hs-none-InnerDPO --loss.align-method=para --loss.α=0.1
    python scripts/train.py hs-none-InnerDPO --loss.align-method=para --loss.α=100
    python scripts/train.py hs-none-InnerDPO --loss.align-method=para --loss.α=0.001
    python scripts/train.py hs-none-InnerDPO --loss.align-method=para_signed
    python scripts/train.py hs-none-InnerDPO --loss.align-method=para_orth
    python scripts/train.py hs-none-InnerDPO --loss.align-method=orth
    python scripts/train.py hs-none-InnerDPO --loss.align-method=para_orth2 --verbose=2

    python scripts/train.py hs-none-InnerDPO --loss.align-method=direct_projection
    python scripts/train.py dpo
    python scripts/train.py dpo --use-policy-weights
    python scripts/train.py hs-none-InnerDPO --loss.align-method=para
    python scripts/train.py hs-none-InnerDPO --loss.align-method=angle_mag

    python scripts/train.py hs-none-InnerDPO --loss.no-norm-before-reduce
    python scripts/train.py hs-none-InnerDPO --use-policy-weights
    python scripts/train.py hs-none-InnerDPO --collection-layers='range(0.3, 0.6, 4)'

    python scripts/train.py hs-none-InnerDPO --loss.align-method=cosine_similarity
    python scripts/train.py hs-none-InnerDPO --loss.align-method=abs
    python scripts/train.py hs-none-InnerDPO --loss.align-method=log_ratio

    python scripts/train.py side-none-InnerDPO 
    python scripts/train.py hs-ether-InnerDPO
    python scripts/train.py hs-surp-InnerDPO

    python scripts/train.py hs-ether-rank
    python scripts/train.py hs-ether-mse

    python scripts/train.py projgrad --no-use-pref-ref
    python scripts/train.py projgrad
    python scripts/train.py projbp

    just sweep
<|MERGE_RESOLUTION|>--- conflicted
+++ resolved
@@ -11,24 +11,7 @@
 sweep:
     #!/usr/bin/zsh
     rm -f sweep.sh
-<<<<<<< HEAD
-<<<<<<< HEAD
-<<<<<<< HEAD
-<<<<<<< HEAD
-    mkdir outputs2
-    # mv outputs outputs2/outputs_$(date +%Y-%m-%d_%H-%M-%S) || true
-=======
-    # mv outputs outputs_$(date +%Y-%m-%d_%H-%M-%S) || true
->>>>>>> origin/vast2a
-=======
-    # mv outputs outputs_$(date +%Y-%m-%d_%H-%M-%S) || true
->>>>>>> origin/vast2a
-=======
-    # mv outputs outputs_$(date +%Y-%m-%d_%H-%M-%S) || true
->>>>>>> origin/vast2a
-=======
-    # mv outputs outputs_$(date +%Y-%m-%d_%H-%M-%S) || true
->>>>>>> 80a5a36e
+    mv outputs outputs_$(date +%Y-%m-%d_%H-%M-%S) || true
     python scripts/sweep.py > sweep.sh
     unbuffer bash sweep.sh  2>&1 | tee sweep.txt
 
